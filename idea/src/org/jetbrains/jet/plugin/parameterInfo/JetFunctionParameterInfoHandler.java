/*
 * Copyright 2010-2012 JetBrains s.r.o.
 *
 * Licensed under the Apache License, Version 2.0 (the "License");
 * you may not use this file except in compliance with the License.
 * You may obtain a copy of the License at
 *
 * http://www.apache.org/licenses/LICENSE-2.0
 *
 * Unless required by applicable law or agreed to in writing, software
 * distributed under the License is distributed on an "AS IS" BASIS,
 * WITHOUT WARRANTIES OR CONDITIONS OF ANY KIND, either express or implied.
 * See the License for the specific language governing permissions and
 * limitations under the License.
 */

package org.jetbrains.jet.plugin.parameterInfo;

import com.intellij.codeInsight.CodeInsightBundle;
import com.intellij.codeInsight.lookup.LookupElement;
import com.intellij.lang.ASTNode;
import com.intellij.lang.parameterInfo.*;
import com.intellij.psi.PsiElement;
import com.intellij.psi.PsiFile;
import com.intellij.psi.PsiReference;
import com.intellij.psi.tree.IElementType;
import com.intellij.util.ArrayUtil;
import org.jetbrains.annotations.NotNull;
import org.jetbrains.jet.compiler.TipsManager;
import org.jetbrains.jet.lang.descriptors.*;
import org.jetbrains.jet.lang.psi.*;
import org.jetbrains.jet.lang.resolve.BindingContext;
import org.jetbrains.jet.lang.resolve.JetVisibilityChecker;
<<<<<<< HEAD
import org.jetbrains.jet.lang.resolve.java.AnalyzerFacadeForJVM;
import org.jetbrains.jet.lang.resolve.java.CompilerDependencies;
import org.jetbrains.jet.lang.resolve.java.CompilerSpecialMode;
=======
>>>>>>> 652be4ed
import org.jetbrains.jet.lang.resolve.scopes.JetScope;
import org.jetbrains.jet.lang.types.JetType;
import org.jetbrains.jet.lang.types.checker.JetTypeChecker;
import org.jetbrains.jet.lexer.JetTokens;
import org.jetbrains.jet.plugin.project.AnalyzeSingleFileUtil;
import org.jetbrains.jet.resolve.DescriptorRenderer;

import java.awt.*;
import java.util.*;
import java.util.List;

/**
 * User: Alefas
 * Date: 17.01.12
 */
public class JetFunctionParameterInfoHandler implements
                                             ParameterInfoHandlerWithTabActionSupport<JetValueArgumentList, Object, JetValueArgument> {
    public final static Color GREEN_BACKGROUND = new Color(231, 254, 234);

    @NotNull
    @Override
    public JetValueArgument[] getActualParameters(@NotNull JetValueArgumentList arguments) {
        List<JetValueArgument> argumentList = arguments.getArguments();
        return argumentList.toArray(new JetValueArgument[argumentList.size()]);
    }

    @NotNull
    @Override
    public IElementType getActualParameterDelimiterType() {
        return JetTokens.COMMA;
    }

    @NotNull
    @Override
    public IElementType getActualParametersRBraceType() {
        return JetTokens.RBRACE;
    }

    @NotNull
    @Override
    public Set<Class> getArgumentListAllowedParentClasses() {
        return Collections.singleton((Class)JetCallElement.class);
    }

    @NotNull
    @Override
    public Set<? extends Class> getArgListStopSearchClasses() {
        return Collections.singleton(JetFunction.class);
    }

    @NotNull
    @Override
    public Class<JetValueArgumentList> getArgumentListClass() {
        return JetValueArgumentList.class;
    }

    @Override
    public boolean couldShowInLookup() {
        return true;
    }

    @Override
    public Object[] getParametersForLookup(LookupElement item, ParameterInfoContext context) {
        return ArrayUtil.EMPTY_OBJECT_ARRAY; //todo: ?
    }

    @Override
    public Object[] getParametersForDocumentation(Object p, ParameterInfoContext context) {
        return ArrayUtil.EMPTY_OBJECT_ARRAY; //todo: ?
    }

    @Override
    public JetValueArgumentList findElementForParameterInfo(CreateParameterInfoContext context) {
        return findCall(context);
    }

    @Override
    public void showParameterInfo(@NotNull JetValueArgumentList element, CreateParameterInfoContext context) {
        context.showHint(element, element.getTextRange().getStartOffset(), this);
    }

    @Override
    public JetValueArgumentList findElementForUpdatingParameterInfo(UpdateParameterInfoContext context) {
        return findCallAndUpdateContext(context);
    }

    @Override
    public void updateParameterInfo(@NotNull JetValueArgumentList argumentList, UpdateParameterInfoContext context) {
        if (context.getParameterOwner() != argumentList) context.removeHint();
        int offset = context.getOffset();
        ASTNode child = argumentList.getNode().getFirstChildNode();
        int i = 0;
        while (child != null && child.getStartOffset() < offset) {
            if (child.getElementType() == JetTokens.COMMA) ++i;
            child = child.getTreeNext();
        }
        context.setCurrentParameter(i);
    }

    @Override
    public String getParameterCloseChars() {
        return ParameterInfoUtils.DEFAULT_PARAMETER_CLOSE_CHARS;
    }

    @Override
    public boolean tracksParameterIndex() {
        return true;
    }

    private static String renderParameter(ValueParameterDescriptor descriptor, boolean named, BindingContext bindingContext) {
        StringBuilder builder = new StringBuilder();
        if (named) builder.append("[");
        if (descriptor.getVarargElementType() != null) {
            builder.append("vararg ");
        }
        builder.append(descriptor.getName()).append(": ").
            append(DescriptorRenderer.TEXT.renderType(getActualParameterType(descriptor)));
        if (descriptor.hasDefaultValue()) {
            PsiElement element = bindingContext.get(BindingContext.DESCRIPTOR_TO_DECLARATION, descriptor);
            String defaultExpression = "?";
            if (element instanceof JetParameter) {
                JetParameter parameter = (JetParameter)element;
                JetExpression defaultValue = parameter.getDefaultValue();
                if (defaultValue != null) {
                    if (defaultValue instanceof JetConstantExpression) {
                        JetConstantExpression constantExpression = (JetConstantExpression)defaultValue;
                        defaultExpression = constantExpression.getText();
                        if (defaultExpression.length() > 10) {
                            if (defaultExpression.startsWith("\"")) {
                                defaultExpression = "\"...\"";
                            }
                            else if (defaultExpression.startsWith("\'")) {
                                defaultExpression = "\'...\'";
                            }
                            else {
                                defaultExpression = defaultExpression.substring(0, 7) + "...";
                            }
                        }
                    }
                }
            }
            builder.append(" = ").append(defaultExpression);
        }
        if (named) builder.append("]");
        return builder.toString();
    }

    private static JetType getActualParameterType(ValueParameterDescriptor descriptor) {
        JetType paramType = descriptor.getType();
        if (descriptor.getVarargElementType() != null) paramType = descriptor.getVarargElementType();
        return paramType;
    }

    @Override
    public void updateUI(Object descriptor, ParameterInfoUIContext context) {
        //todo: when we will have ability to pass Array as vararg, implement such feature here too?
        if (context == null || context.getParameterOwner() == null || !context.getParameterOwner().isValid()) {
            return;
        }
        PsiElement parameterOwner = context.getParameterOwner();
        if (parameterOwner instanceof JetValueArgumentList) {
            JetValueArgumentList argumentList = (JetValueArgumentList)parameterOwner;
            if (descriptor instanceof FunctionDescriptor) {
<<<<<<< HEAD
                JetFile file = (JetFile) argumentList.getContainingFile();
                BindingContext bindingContext =
                        AnalyzerFacadeForJVM.analyzeFileWithCache(file, AnalyzerFacadeForJVM.SINGLE_DECLARATION_PROVIDER,
                                CompilerSpecialMode.REGULAR, CompilerDependencies.compilerDependenciesForProduction(CompilerSpecialMode.REGULAR))
                            .getBindingContext();
                FunctionDescriptor functionDescriptor = (FunctionDescriptor) descriptor;
=======
                JetFile file = (JetFile)argumentList.getContainingFile();
                BindingContext bindingContext = AnalyzeSingleFileUtil.getContextForSingleFile(file);
                FunctionDescriptor functionDescriptor = (FunctionDescriptor)descriptor;
>>>>>>> 652be4ed
                StringBuilder builder = new StringBuilder();
                List<ValueParameterDescriptor> valueParameters = functionDescriptor.getValueParameters();
                List<JetValueArgument> valueArguments = argumentList.getArguments();
                int currentParameterIndex = context.getCurrentParameterIndex();
                int boldStartOffset = -1;
                int boldEndOffset = -1;
                boolean isGrey = false;
                boolean isDeprecated = false; //todo: add deprecation check
                Color color = context.getDefaultParameterColor();
                PsiElement parent = argumentList.getParent();
                if (parent instanceof JetCallElement) {
                    JetCallElement callExpression = (JetCallElement)parent;
                    JetExpression calleeExpression = callExpression.getCalleeExpression();
                    JetSimpleNameExpression refExpression = null;
                    if (calleeExpression instanceof JetSimpleNameExpression) {
                        refExpression = (JetSimpleNameExpression)calleeExpression;
                    }
                    else if (calleeExpression instanceof JetConstructorCalleeExpression) {
                        JetConstructorCalleeExpression constructorCalleeExpression = (JetConstructorCalleeExpression)calleeExpression;
                        if (constructorCalleeExpression.getConstructorReferenceExpression() instanceof JetSimpleNameExpression) {
                            refExpression = (JetSimpleNameExpression)constructorCalleeExpression.getConstructorReferenceExpression();
                        }
                    }
                    if (refExpression != null) {
                        DeclarationDescriptor declarationDescriptor = bindingContext.get(BindingContext.REFERENCE_TARGET, refExpression);
                        if (declarationDescriptor != null) {
                            if (declarationDescriptor == functionDescriptor) {
                                color = GREEN_BACKGROUND;
                            }
                        }
                    }
                }

                boolean[] usedIndexes = new boolean[valueParameters.size()];
                boolean namedMode = false;
                Arrays.fill(usedIndexes, false);
                if ((currentParameterIndex >= valueParameters.size() && (valueParameters.size() > 0 ||
                                                                         currentParameterIndex > 0)) &&
                    (valueParameters.size() == 0 || valueParameters.get(valueParameters.size() - 1).getVarargElementType() == null)) {
                    isGrey = true;
                }
                if (valueParameters.size() == 0) builder.append(CodeInsightBundle.message("parameter.info.no.parameters"));
                for (int i = 0; i < valueParameters.size(); ++i) {
                    if (i != 0) builder.append(", ");
                    boolean highlightParameter =
                        i == currentParameterIndex || (!namedMode && i < currentParameterIndex &&
                                                       valueParameters.get(valueParameters.size() - 1).
                                                           getVarargElementType() != null);
                    if (highlightParameter) boldStartOffset = builder.length();
                    if (!namedMode) {
                        if (valueArguments.size() > i) {
                            JetValueArgument argument = valueArguments.get(i);
                            if (argument.isNamed()) {
                                namedMode = true;
                            }
                            else {
                                ValueParameterDescriptor param = valueParameters.get(i);
                                builder.append(renderParameter(param, false, bindingContext));
                                if (i < currentParameterIndex) {
                                    if (argument.getArgumentExpression() != null) {
                                        //check type
                                        JetType paramType = getActualParameterType(param);
                                        JetType exprType =
                                            bindingContext.get(BindingContext.EXPRESSION_TYPE, argument.getArgumentExpression());
                                        if (exprType != null && !JetTypeChecker.INSTANCE.isSubtypeOf(exprType, paramType)) isGrey = true;
                                    }
                                    else {
                                        isGrey = true;
                                    }
                                }
                                usedIndexes[i] = true;
                            }
                        }
                        else {
                            ValueParameterDescriptor param = valueParameters.get(i);
                            builder.append(renderParameter(param, false, bindingContext));
                        }
                    }
                    if (namedMode) {
                        boolean takeAnyArgument = true;
                        if (valueArguments.size() > i) {
                            JetValueArgument argument = valueArguments.get(i);
                            if (argument.isNamed()) {
                                for (int j = 0; j < valueParameters.size(); ++j) {
                                    JetSimpleNameExpression referenceExpression = argument.getArgumentName().getReferenceExpression();
                                    ValueParameterDescriptor param = valueParameters.get(j);
                                    if (referenceExpression != null && !usedIndexes[j] &&
                                        param.getName().equals(referenceExpression.getReferencedName())) {
                                        takeAnyArgument = false;
                                        usedIndexes[j] = true;
                                        builder.append(renderParameter(param, true, bindingContext));
                                        if (i < currentParameterIndex) {
                                            if (argument.getArgumentExpression() != null) {
                                                //check type
                                                JetType paramType = getActualParameterType(param);
                                                JetType exprType =
                                                    bindingContext.get(BindingContext.EXPRESSION_TYPE, argument.getArgumentExpression());
                                                if (exprType != null && !JetTypeChecker.INSTANCE.isSubtypeOf(exprType, paramType)) {
                                                    isGrey = true;
                                                }
                                            }
                                            else {
                                                isGrey = true;
                                            }
                                        }
                                        break;
                                    }
                                }
                            }
                        }

                        if (takeAnyArgument) {
                            if (i < currentParameterIndex) isGrey = true;

                            for (int j = 0; j < valueParameters.size(); ++j) {
                                ValueParameterDescriptor param = valueParameters.get(j);
                                if (!usedIndexes[j]) {
                                    usedIndexes[j] = true;
                                    builder.append(renderParameter(param, true, bindingContext));
                                    break;
                                }
                            }
                        }
                    }
                    if (highlightParameter) boldEndOffset = builder.length();
                }
                if (builder.toString().isEmpty()) {
                    context.setUIComponentEnabled(false);
                }
                else {
                    context.setupUIComponentPresentation(builder.toString(), boldStartOffset, boldEndOffset, isGrey,
                                                         isDeprecated, false, color);
                }
            }
            else {
                context.setUIComponentEnabled(false);
            }
        }
    }

    private static JetValueArgumentList findCall(CreateParameterInfoContext context) {
        //todo: calls to this constructors, when we will have auxiliary constructors
        PsiFile file = context.getFile();
        if (!(file instanceof JetFile)) return null;
        PsiElement element = file.findElementAt(context.getOffset());
        while (element != null && !(element instanceof JetValueArgumentList)) {
            element = element.getParent();
        }
        if (element == null) return null;
        JetValueArgumentList argumentList = (JetValueArgumentList)element;
        JetCallElement callExpression;
        if (element.getParent() instanceof JetCallElement) {
<<<<<<< HEAD
            callExpression = (JetCallElement) element.getParent();
        } else return null;
        BindingContext bindingContext = AnalyzerFacadeForJVM.analyzeFileWithCache(
                (JetFile) file,
                AnalyzerFacadeForJVM.SINGLE_DECLARATION_PROVIDER, CompilerSpecialMode.REGULAR, CompilerDependencies.compilerDependenciesForProduction(CompilerSpecialMode.REGULAR))
                    .getBindingContext();
=======
            callExpression = (JetCallElement)element.getParent();
        }
        else {
            return null;
        }
        BindingContext bindingContext = AnalyzeSingleFileUtil.getContextForSingleFile((JetFile)file);
>>>>>>> 652be4ed
        JetExpression calleeExpression = callExpression.getCalleeExpression();
        if (calleeExpression == null) return null;
        JetSimpleNameExpression refExpression = null;
        if (calleeExpression instanceof JetSimpleNameExpression) {
            refExpression = (JetSimpleNameExpression)calleeExpression;
        }
        else if (calleeExpression instanceof JetConstructorCalleeExpression) {
            JetConstructorCalleeExpression constructorCalleeExpression = (JetConstructorCalleeExpression)calleeExpression;
            if (constructorCalleeExpression.getConstructorReferenceExpression() instanceof JetSimpleNameExpression) {
                refExpression = (JetSimpleNameExpression)constructorCalleeExpression.getConstructorReferenceExpression();
            }
        }
        if (refExpression != null) {
            JetScope scope = bindingContext.get(BindingContext.RESOLUTION_SCOPE, refExpression);
            DeclarationDescriptor placeDescriptor = null;
            if (scope != null) {
                placeDescriptor = scope.getContainingDeclaration();
            }
            Collection<DeclarationDescriptor> variants = TipsManager.getReferenceVariants(refExpression, bindingContext);
            String refName = refExpression.getReferencedName();
            PsiReference[] references = refExpression.getReferences();
            if (references.length == 0) return null;
            ArrayList<DeclarationDescriptor> itemsToShow = new ArrayList<DeclarationDescriptor>();
            for (DeclarationDescriptor variant : variants) {
                if (variant instanceof FunctionDescriptor) {
                    FunctionDescriptor functionDescriptor = (FunctionDescriptor)variant;
                    if (functionDescriptor.getName().equals(refName)) {
                        //todo: renamed functions?
                        if (placeDescriptor != null && !JetVisibilityChecker.isVisible(placeDescriptor, functionDescriptor)) continue;
                        itemsToShow.add(functionDescriptor);
                    }
                }
                else if (variant instanceof ClassDescriptor) {
                    ClassDescriptor classDescriptor = (ClassDescriptor)variant;
                    if (classDescriptor.getName().equals(refName)) {
                        //todo: renamed classes?
                        for (ConstructorDescriptor constructorDescriptor : classDescriptor.getConstructors()) {
                            if (placeDescriptor != null && !JetVisibilityChecker.isVisible(placeDescriptor, constructorDescriptor)) {
                                continue;
                            }
                            itemsToShow.add(constructorDescriptor);
                        }
                    }
                }
            }
            context.setItemsToShow(ArrayUtil.toObjectArray(itemsToShow));
            return argumentList;
        }
        return null;
    }

    private static JetValueArgumentList findCallAndUpdateContext(UpdateParameterInfoContext context) {
        PsiFile file = context.getFile();
        PsiElement element = file.findElementAt(context.getOffset());
        if (element == null) return null;
        PsiElement parent = element.getParent();
        while (parent != null && !(parent instanceof JetValueArgumentList)) {
            element = element.getParent();
            parent = parent.getParent();
        }
        if (parent == null) return null;
        JetValueArgumentList argumentList = (JetValueArgumentList)parent;
        if (element instanceof JetValueArgument) {
            JetValueArgument arg = (JetValueArgument)element;
            int i = argumentList.getArguments().indexOf(arg);
            context.setCurrentParameter(i);
            context.setHighlightedParameter(arg);
        }
        return argumentList;
    }
}<|MERGE_RESOLUTION|>--- conflicted
+++ resolved
@@ -31,12 +31,6 @@
 import org.jetbrains.jet.lang.psi.*;
 import org.jetbrains.jet.lang.resolve.BindingContext;
 import org.jetbrains.jet.lang.resolve.JetVisibilityChecker;
-<<<<<<< HEAD
-import org.jetbrains.jet.lang.resolve.java.AnalyzerFacadeForJVM;
-import org.jetbrains.jet.lang.resolve.java.CompilerDependencies;
-import org.jetbrains.jet.lang.resolve.java.CompilerSpecialMode;
-=======
->>>>>>> 652be4ed
 import org.jetbrains.jet.lang.resolve.scopes.JetScope;
 import org.jetbrains.jet.lang.types.JetType;
 import org.jetbrains.jet.lang.types.checker.JetTypeChecker;
@@ -53,7 +47,7 @@
  * Date: 17.01.12
  */
 public class JetFunctionParameterInfoHandler implements
-                                             ParameterInfoHandlerWithTabActionSupport<JetValueArgumentList, Object, JetValueArgument> {
+        ParameterInfoHandlerWithTabActionSupport<JetValueArgumentList, Object, JetValueArgument> {
     public final static Color GREEN_BACKGROUND = new Color(231, 254, 234);
 
     @NotNull
@@ -78,7 +72,7 @@
     @NotNull
     @Override
     public Set<Class> getArgumentListAllowedParentClasses() {
-        return Collections.singleton((Class)JetCallElement.class);
+        return Collections.singleton((Class) JetCallElement.class);
     }
 
     @NotNull
@@ -145,7 +139,7 @@
     public boolean tracksParameterIndex() {
         return true;
     }
-
+    
     private static String renderParameter(ValueParameterDescriptor descriptor, boolean named, BindingContext bindingContext) {
         StringBuilder builder = new StringBuilder();
         if (named) builder.append("[");
@@ -153,27 +147,21 @@
             builder.append("vararg ");
         }
         builder.append(descriptor.getName()).append(": ").
-            append(DescriptorRenderer.TEXT.renderType(getActualParameterType(descriptor)));
+                append(DescriptorRenderer.TEXT.renderType(getActualParameterType(descriptor)));
         if (descriptor.hasDefaultValue()) {
             PsiElement element = bindingContext.get(BindingContext.DESCRIPTOR_TO_DECLARATION, descriptor);
             String defaultExpression = "?";
             if (element instanceof JetParameter) {
-                JetParameter parameter = (JetParameter)element;
+                JetParameter parameter = (JetParameter) element;
                 JetExpression defaultValue = parameter.getDefaultValue();
                 if (defaultValue != null) {
                     if (defaultValue instanceof JetConstantExpression) {
-                        JetConstantExpression constantExpression = (JetConstantExpression)defaultValue;
+                        JetConstantExpression constantExpression = (JetConstantExpression) defaultValue;
                         defaultExpression = constantExpression.getText();
                         if (defaultExpression.length() > 10) {
-                            if (defaultExpression.startsWith("\"")) {
-                                defaultExpression = "\"...\"";
-                            }
-                            else if (defaultExpression.startsWith("\'")) {
-                                defaultExpression = "\'...\'";
-                            }
-                            else {
-                                defaultExpression = defaultExpression.substring(0, 7) + "...";
-                            }
+                            if (defaultExpression.startsWith("\"")) defaultExpression = "\"...\"";
+                            else if (defaultExpression.startsWith("\'")) defaultExpression = "\'...\'";
+                            else defaultExpression = defaultExpression.substring(0, 7) + "...";
                         }
                     }
                 }
@@ -183,7 +171,7 @@
         if (named) builder.append("]");
         return builder.toString();
     }
-
+    
     private static JetType getActualParameterType(ValueParameterDescriptor descriptor) {
         JetType paramType = descriptor.getType();
         if (descriptor.getVarargElementType() != null) paramType = descriptor.getVarargElementType();
@@ -198,20 +186,11 @@
         }
         PsiElement parameterOwner = context.getParameterOwner();
         if (parameterOwner instanceof JetValueArgumentList) {
-            JetValueArgumentList argumentList = (JetValueArgumentList)parameterOwner;
+            JetValueArgumentList argumentList = (JetValueArgumentList) parameterOwner;
             if (descriptor instanceof FunctionDescriptor) {
-<<<<<<< HEAD
-                JetFile file = (JetFile) argumentList.getContainingFile();
-                BindingContext bindingContext =
-                        AnalyzerFacadeForJVM.analyzeFileWithCache(file, AnalyzerFacadeForJVM.SINGLE_DECLARATION_PROVIDER,
-                                CompilerSpecialMode.REGULAR, CompilerDependencies.compilerDependenciesForProduction(CompilerSpecialMode.REGULAR))
-                            .getBindingContext();
-                FunctionDescriptor functionDescriptor = (FunctionDescriptor) descriptor;
-=======
                 JetFile file = (JetFile)argumentList.getContainingFile();
                 BindingContext bindingContext = AnalyzeSingleFileUtil.getContextForSingleFile(file);
                 FunctionDescriptor functionDescriptor = (FunctionDescriptor)descriptor;
->>>>>>> 652be4ed
                 StringBuilder builder = new StringBuilder();
                 List<ValueParameterDescriptor> valueParameters = functionDescriptor.getValueParameters();
                 List<JetValueArgument> valueArguments = argumentList.getArguments();
@@ -223,28 +202,27 @@
                 Color color = context.getDefaultParameterColor();
                 PsiElement parent = argumentList.getParent();
                 if (parent instanceof JetCallElement) {
-                    JetCallElement callExpression = (JetCallElement)parent;
+                    JetCallElement callExpression = (JetCallElement) parent;
                     JetExpression calleeExpression = callExpression.getCalleeExpression();
                     JetSimpleNameExpression refExpression = null;
                     if (calleeExpression instanceof JetSimpleNameExpression) {
-                        refExpression = (JetSimpleNameExpression)calleeExpression;
-                    }
-                    else if (calleeExpression instanceof JetConstructorCalleeExpression) {
-                        JetConstructorCalleeExpression constructorCalleeExpression = (JetConstructorCalleeExpression)calleeExpression;
+                        refExpression = (JetSimpleNameExpression) calleeExpression; 
+                    } else if (calleeExpression instanceof JetConstructorCalleeExpression) {
+                        JetConstructorCalleeExpression constructorCalleeExpression = (JetConstructorCalleeExpression) calleeExpression;
                         if (constructorCalleeExpression.getConstructorReferenceExpression() instanceof JetSimpleNameExpression) {
-                            refExpression = (JetSimpleNameExpression)constructorCalleeExpression.getConstructorReferenceExpression();
+                            refExpression = (JetSimpleNameExpression) constructorCalleeExpression.getConstructorReferenceExpression();
                         }
                     }
                     if (refExpression != null) {
                         DeclarationDescriptor declarationDescriptor = bindingContext.get(BindingContext.REFERENCE_TARGET, refExpression);
                         if (declarationDescriptor != null) {
                             if (declarationDescriptor == functionDescriptor) {
-                                color = GREEN_BACKGROUND;
+                               color = GREEN_BACKGROUND;
                             }
                         }
                     }
                 }
-
+                
                 boolean[] usedIndexes = new boolean[valueParameters.size()];
                 boolean namedMode = false;
                 Arrays.fill(usedIndexes, false);
@@ -256,40 +234,35 @@
                 if (valueParameters.size() == 0) builder.append(CodeInsightBundle.message("parameter.info.no.parameters"));
                 for (int i = 0; i < valueParameters.size(); ++i) {
                     if (i != 0) builder.append(", ");
-                    boolean highlightParameter =
-                        i == currentParameterIndex || (!namedMode && i < currentParameterIndex &&
-                                                       valueParameters.get(valueParameters.size() - 1).
-                                                           getVarargElementType() != null);
+                    boolean highlightParameter = 
+                            i == currentParameterIndex || (!namedMode && i < currentParameterIndex &&
+                                                           valueParameters.get(valueParameters.size() - 1).
+                                                                   getVarargElementType() != null);
                     if (highlightParameter) boldStartOffset = builder.length();
                     if (!namedMode) {
                         if (valueArguments.size() > i) {
                             JetValueArgument argument = valueArguments.get(i);
                             if (argument.isNamed()) {
                                 namedMode = true;
-                            }
-                            else {
+                            } else {
                                 ValueParameterDescriptor param = valueParameters.get(i);
                                 builder.append(renderParameter(param, false, bindingContext));
                                 if (i < currentParameterIndex) {
                                     if (argument.getArgumentExpression() != null) {
                                         //check type
                                         JetType paramType = getActualParameterType(param);
-                                        JetType exprType =
-                                            bindingContext.get(BindingContext.EXPRESSION_TYPE, argument.getArgumentExpression());
+                                        JetType exprType = bindingContext.get(BindingContext.EXPRESSION_TYPE, argument.getArgumentExpression());
                                         if (exprType != null && !JetTypeChecker.INSTANCE.isSubtypeOf(exprType, paramType)) isGrey = true;
                                     }
-                                    else {
-                                        isGrey = true;
-                                    }
+                                    else isGrey = true;
                                 }
                                 usedIndexes[i] = true;
                             }
-                        }
-                        else {
+                        } else {
                             ValueParameterDescriptor param = valueParameters.get(i);
                             builder.append(renderParameter(param, false, bindingContext));
                         }
-                    }
+                    } 
                     if (namedMode) {
                         boolean takeAnyArgument = true;
                         if (valueArguments.size() > i) {
@@ -307,25 +280,20 @@
                                             if (argument.getArgumentExpression() != null) {
                                                 //check type
                                                 JetType paramType = getActualParameterType(param);
-                                                JetType exprType =
-                                                    bindingContext.get(BindingContext.EXPRESSION_TYPE, argument.getArgumentExpression());
-                                                if (exprType != null && !JetTypeChecker.INSTANCE.isSubtypeOf(exprType, paramType)) {
-                                                    isGrey = true;
-                                                }
+                                                JetType exprType = bindingContext.get(BindingContext.EXPRESSION_TYPE, argument.getArgumentExpression());
+                                                if (exprType != null && !JetTypeChecker.INSTANCE.isSubtypeOf(exprType, paramType)) isGrey = true;
                                             }
-                                            else {
-                                                isGrey = true;
-                                            }
+                                            else isGrey = true;
                                         }
                                         break;
                                     }
                                 }
                             }
                         }
-
+                        
                         if (takeAnyArgument) {
                             if (i < currentParameterIndex) isGrey = true;
-
+                            
                             for (int j = 0; j < valueParameters.size(); ++j) {
                                 ValueParameterDescriptor param = valueParameters.get(j);
                                 if (!usedIndexes[j]) {
@@ -338,17 +306,10 @@
                     }
                     if (highlightParameter) boldEndOffset = builder.length();
                 }
-                if (builder.toString().isEmpty()) {
-                    context.setUIComponentEnabled(false);
-                }
-                else {
-                    context.setupUIComponentPresentation(builder.toString(), boldStartOffset, boldEndOffset, isGrey,
-                                                         isDeprecated, false, color);
-                }
-            }
-            else {
-                context.setUIComponentEnabled(false);
-            }
+                if (builder.toString().isEmpty()) context.setUIComponentEnabled(false);
+                else context.setupUIComponentPresentation(builder.toString(), boldStartOffset, boldEndOffset, isGrey,
+                                                          isDeprecated, false, color);
+            } else context.setUIComponentEnabled(false);
         }
     }
 
@@ -361,34 +322,24 @@
             element = element.getParent();
         }
         if (element == null) return null;
-        JetValueArgumentList argumentList = (JetValueArgumentList)element;
+        JetValueArgumentList argumentList = (JetValueArgumentList) element;
         JetCallElement callExpression;
         if (element.getParent() instanceof JetCallElement) {
-<<<<<<< HEAD
-            callExpression = (JetCallElement) element.getParent();
-        } else return null;
-        BindingContext bindingContext = AnalyzerFacadeForJVM.analyzeFileWithCache(
-                (JetFile) file,
-                AnalyzerFacadeForJVM.SINGLE_DECLARATION_PROVIDER, CompilerSpecialMode.REGULAR, CompilerDependencies.compilerDependenciesForProduction(CompilerSpecialMode.REGULAR))
-                    .getBindingContext();
-=======
             callExpression = (JetCallElement)element.getParent();
         }
         else {
             return null;
         }
         BindingContext bindingContext = AnalyzeSingleFileUtil.getContextForSingleFile((JetFile)file);
->>>>>>> 652be4ed
         JetExpression calleeExpression = callExpression.getCalleeExpression();
         if (calleeExpression == null) return null;
         JetSimpleNameExpression refExpression = null;
         if (calleeExpression instanceof JetSimpleNameExpression) {
-            refExpression = (JetSimpleNameExpression)calleeExpression;
-        }
-        else if (calleeExpression instanceof JetConstructorCalleeExpression) {
-            JetConstructorCalleeExpression constructorCalleeExpression = (JetConstructorCalleeExpression)calleeExpression;
+            refExpression = (JetSimpleNameExpression) calleeExpression;
+        } else if (calleeExpression instanceof JetConstructorCalleeExpression) {
+            JetConstructorCalleeExpression constructorCalleeExpression = (JetConstructorCalleeExpression) calleeExpression;
             if (constructorCalleeExpression.getConstructorReferenceExpression() instanceof JetSimpleNameExpression) {
-                refExpression = (JetSimpleNameExpression)constructorCalleeExpression.getConstructorReferenceExpression();
+                refExpression = (JetSimpleNameExpression) constructorCalleeExpression.getConstructorReferenceExpression();
             }
         }
         if (refExpression != null) {
@@ -404,21 +355,18 @@
             ArrayList<DeclarationDescriptor> itemsToShow = new ArrayList<DeclarationDescriptor>();
             for (DeclarationDescriptor variant : variants) {
                 if (variant instanceof FunctionDescriptor) {
-                    FunctionDescriptor functionDescriptor = (FunctionDescriptor)variant;
+                    FunctionDescriptor functionDescriptor = (FunctionDescriptor) variant;
                     if (functionDescriptor.getName().equals(refName)) {
                         //todo: renamed functions?
                         if (placeDescriptor != null && !JetVisibilityChecker.isVisible(placeDescriptor, functionDescriptor)) continue;
                         itemsToShow.add(functionDescriptor);
                     }
-                }
-                else if (variant instanceof ClassDescriptor) {
-                    ClassDescriptor classDescriptor = (ClassDescriptor)variant;
+                } else if (variant instanceof ClassDescriptor) {
+                   ClassDescriptor classDescriptor = (ClassDescriptor) variant;
                     if (classDescriptor.getName().equals(refName)) {
                         //todo: renamed classes?
                         for (ConstructorDescriptor constructorDescriptor : classDescriptor.getConstructors()) {
-                            if (placeDescriptor != null && !JetVisibilityChecker.isVisible(placeDescriptor, constructorDescriptor)) {
-                                continue;
-                            }
+                            if (placeDescriptor != null && !JetVisibilityChecker.isVisible(placeDescriptor, constructorDescriptor)) continue;
                             itemsToShow.add(constructorDescriptor);
                         }
                     }
@@ -440,9 +388,9 @@
             parent = parent.getParent();
         }
         if (parent == null) return null;
-        JetValueArgumentList argumentList = (JetValueArgumentList)parent;
+        JetValueArgumentList argumentList = (JetValueArgumentList) parent;
         if (element instanceof JetValueArgument) {
-            JetValueArgument arg = (JetValueArgument)element;
+            JetValueArgument arg = (JetValueArgument) element;
             int i = argumentList.getArguments().indexOf(arg);
             context.setCurrentParameter(i);
             context.setHighlightedParameter(arg);
